-- |
--  Module:     Control.Varying
--  Copyright:  (c) 2016 Schell Scivally
--  License:    MIT
<<<<<<< HEAD
--  Maintainer: Schell Scivally <schell@takt.com>
=======
--  Maintainer: Schell Scivally <efsubenovex@gmail.com>
>>>>>>> 661e86d0
--
--  [@Core@]
--  Automaton based value streams. 
--
--  [@Event@]
--  Discontinuous value streams that occur only sometimes. 
--
--  [@Spline@]
--  Sequencing of value and event streams using do-notation to form complex
--  behavior.
--
--  [@Tween@]
--  Tween numerical values over time using common easing functions. Great for
--  animation.
--
<<<<<<< HEAD
--  [@Time@]
--  Create time streams and temporal event streams.
--
module Control.Varying (
  -- * Reexports
  module V
) where

import           Control.Varying.Core   as V
import           Control.Varying.Event  as V
import           Control.Varying.Spline as V
import           Control.Varying.Time   as V
import           Control.Varying.Tween  as V
=======
module Control.Varying
  ( -- * Reexports
    module Control.Varying.Core
  , module Control.Varying.Event
  , module Control.Varying.Spline
  , module Control.Varying.Tween
  ) where

import Control.Varying.Core
import Control.Varying.Event
import Control.Varying.Tween
import Control.Varying.Spline 
>>>>>>> 661e86d0
<|MERGE_RESOLUTION|>--- conflicted
+++ resolved
@@ -2,17 +2,13 @@
 --  Module:     Control.Varying
 --  Copyright:  (c) 2016 Schell Scivally
 --  License:    MIT
-<<<<<<< HEAD
 --  Maintainer: Schell Scivally <schell@takt.com>
-=======
---  Maintainer: Schell Scivally <efsubenovex@gmail.com>
->>>>>>> 661e86d0
 --
 --  [@Core@]
---  Automaton based value streams. 
+--  Automaton based value streams.
 --
 --  [@Event@]
---  Discontinuous value streams that occur only sometimes. 
+--  Discontinuous value streams that occur only sometimes.
 --
 --  [@Spline@]
 --  Sequencing of value and event streams using do-notation to form complex
@@ -22,10 +18,6 @@
 --  Tween numerical values over time using common easing functions. Great for
 --  animation.
 --
-<<<<<<< HEAD
---  [@Time@]
---  Create time streams and temporal event streams.
---
 module Control.Varying (
   -- * Reexports
   module V
@@ -34,19 +26,4 @@
 import           Control.Varying.Core   as V
 import           Control.Varying.Event  as V
 import           Control.Varying.Spline as V
-import           Control.Varying.Time   as V
-import           Control.Varying.Tween  as V
-=======
-module Control.Varying
-  ( -- * Reexports
-    module Control.Varying.Core
-  , module Control.Varying.Event
-  , module Control.Varying.Spline
-  , module Control.Varying.Tween
-  ) where
-
-import Control.Varying.Core
-import Control.Varying.Event
-import Control.Varying.Tween
-import Control.Varying.Spline 
->>>>>>> 661e86d0
+import           Control.Varying.Tween  as V