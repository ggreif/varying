-- |
--   Module:     Control.Varying.Tween
--   Copyright:  (c) 2016 Schell Scivally
--   License:    MIT
<<<<<<< HEAD
--   Maintainer: Schell Scivally <schell@takt.com>
=======
--   Maintainer: Schell Scivally <efsubenovex@gmail.com>
>>>>>>> 661e86d0
--
--   Tweening is a technique of generating intermediate samples of a type
--   __between__ a start and end value. By sampling a running tween
--   each frame we get a smooth animation of a value over time.
--
--   At first release `varying` is only capable of tweening numerical
--   values of type @(Fractional t, Ord t) => t@ that match the type of
--   time you use. At some point it would be great to be able to tween
--   arbitrary types, and possibly tween one type into another (pipe
--   dreams).

<<<<<<< HEAD
--
{-# LANGUAGE Rank2Types #-}
=======
{-# LANGUAGE Rank2Types   #-}
>>>>>>> 661e86d0
module Control.Varying.Tween
  ( -- * Tweening types
    Easing
  , TweenT
  , Tween
    -- * Running tweens
  , runTweenT
  , scanTween
  , tweenStream
    -- * Creating tweens
    -- $creation
  , tween
  , tween_
  , constant
  , withTween
  , withTween_
    -- * Interpolation functions
    -- $lerping
  , linear
  , easeInCirc
  , easeOutCirc
  , easeInExpo
  , easeOutExpo
  , easeInSine
  , easeOutSine
  , easeInOutSine
  , easeInPow
  , easeOutPow
  , easeInCubic
  , easeOutCubic
  , easeInQuad
  , easeOutQuad
    -- * Writing your own tweens
    -- $writing
  ) where

<<<<<<< HEAD
import           Control.Monad             (void)
import           Control.Monad.Trans.State (StateT, evalStateT, get, put,
                                            runStateT)
import           Control.Varying.Core      (VarT (..), done)
import           Control.Varying.Spline    (SplineT (..), mapOutput, scanSpline,
                                            untilEvent_)
import           Control.Varying.Time      (after)
import           Data.Functor.Identity     (Identity)
=======
import Control.Varying.Core
import Control.Varying.Event
import Control.Varying.Spline
import Control.Monad.Trans.State
import Control.Applicative
import Data.Functor.Identity
>>>>>>> 661e86d0

--------------------------------------------------------------------------------
-- $lerping
-- These pure functions take a `c` (total change in value, ie end - start),
-- `t` (percent of duration completion) and `b` (start value) and result in
-- and interpolation of a value. To see what these look like please check
-- out http://www.gizma.com/easing/.
--------------------------------------------------------------------------------
-- | Ease in quadratic.
<<<<<<< HEAD
easeInQuad :: (Num t, Fractional t, Real f) => Easing t f
easeInQuad c t b =  c * realToFrac (t*t) + b

-- | Ease out quadratic.
easeOutQuad :: (Num t, Fractional t, Real f) => Easing t f
easeOutQuad c t b =  (-c) * realToFrac (t * (t - 2)) + b

-- | Ease in cubic.
easeInCubic :: (Num t, Fractional t, Real f) => Easing t f
=======
easeInQuad :: (Fractional t, Real f) => Easing t f
easeInQuad c t b =  c * realToFrac (t*t) + b

-- | Ease out quadratic.
easeOutQuad :: (Fractional t, Real f) => Easing t f
easeOutQuad c t b =  (-c) * realToFrac (t * (t - 2)) + b

-- | Ease in cubic.
easeInCubic :: (Fractional t, Real f) => Easing t f
>>>>>>> 661e86d0
easeInCubic c t b =  c * realToFrac (t*t*t) + b

-- | Ease out cubic.
easeOutCubic :: (Fractional t, Real f) => Easing t f
easeOutCubic c t b =  let t' = realToFrac t - 1 in c * (t'*t'*t' + 1) + b

-- | Ease in by some power.
easeInPow :: (Fractional t, Real f) => Int -> Easing t f
easeInPow power c t b =  c * (realToFrac t^power) + b

-- | Ease out by some power.
easeOutPow :: (Fractional t, Real f) => Int -> Easing t f
easeOutPow power c t b =
    let t' = realToFrac t - 1
        c' = if power `mod` 2 == 1 then c else -c
        i  = if power `mod` 2 == 1 then 1 else -1
    in c' * ((t'^power) + i) + b

-- | Ease in sinusoidal.
easeInSine :: (Floating t, Real f) => Easing t f
easeInSine c t b =  let cos' = cos (realToFrac t * (pi / 2))
                               in -c * cos' + c + b

-- | Ease out sinusoidal.
easeOutSine :: (Floating t, Real f) => Easing t f
easeOutSine c t b =  let cos' = cos (realToFrac t * (pi / 2)) in c * cos' + b

-- | Ease in and out sinusoidal.
easeInOutSine :: (Floating t, Real f) => Easing t f
easeInOutSine c t b =  let cos' = cos (pi * realToFrac t)
                                  in (-c / 2) * (cos' - 1) + b

-- | Ease in exponential.
easeInExpo :: (Floating t, Real f) => Easing t f
easeInExpo c t b =  let e = 10 * (realToFrac t - 1) in c * (2**e) + b

-- | Ease out exponential.
easeOutExpo :: (Floating t, Real f) => Easing t f
easeOutExpo c t b =  let e = -10 * realToFrac t in c * (-(2**e) + 1) + b

-- | Ease in circular.
easeInCirc :: (Floating t, Real f, Floating f) => Easing t f
easeInCirc c t b = let s = realToFrac $ sqrt (1 - t*t) in -c * (s - 1) + b

-- | Ease out circular.
easeOutCirc :: (Floating t, Real f) => Easing t f
easeOutCirc c t b = let t' = (realToFrac t - 1)
                        s  = sqrt (1 - t'*t')
                    in c * s + b

-- | Ease linear.
linear :: (Floating t, Real f) => Easing t f
linear c t b = c * realToFrac t + b

type TweenT f t m = SplineT f t (StateT f m)
type Tween f t = TweenT f t Identity

runTweenT :: (Monad m, Num f)
          => TweenT f t m x -> f -> f -> m (Either x (t, TweenT f t m x), f)
runTweenT s dt = runStateT (runSplineT s dt)

scanTween :: (Functor m, Applicative m, Monad m, Num f)
          => TweenT f t m a -> t -> [f] -> m [t]
scanTween s t dts = evalStateT (scanSpline s t dts) 0

-- | Converts a tween into a continuous value stream. This is the tween version
-- of `outputStream`.
tweenStream :: (Applicative m, Monad m, Num f)
            => TweenT f t m x -> t -> VarT m f t
tweenStream s0 t0 = VarT $ f s0 t0 0
  where f s t l i = do (e, l1) <- runTweenT s i l
                       case e of
                         Left _        -> return (t, done t)
                         Right (b, s1) -> return (b, VarT $ f s1 b l1)
--------------------------------------------------------------------------------
-- $creation
-- The most direct route toward tweening values is to use 'tween'
-- along with an interpolation function such as 'easeInExpo'. For example,
-- @tween easeInExpo 0 100 10@, this will create a spline that produces a
-- number interpolated from 0 to 100 over 10 seconds. At the end of the
-- tween the spline will return the result value.
--------------------------------------------------------------------------------

-- | Creates a spline that produces a value interpolated between a start and
-- end value using an easing equation ('Easing') over a duration.  The
-- resulting spline will take a time delta as input.
-- Keep in mind `tween` must be fed time deltas, not absolute time or
-- duration. This is mentioned because the author has made that mistake
-- more than once ;)
--
-- `tween` concludes returning the latest output value.
tween :: (Applicative m, Monad m, Real f, Fractional f, Real t, Fractional t)
      => Easing t f -> t -> t -> f -> TweenT f t m t
tween f start end dur = SplineT g
  where c = end - start
        b = start
        g dt = do
          leftover <- get
          let t = dt + leftover

          if t == dur
            then do put 0
                    return $ Right (end, return end)
            else if t > dur
              then do put $ t - dur - dt
                      return $ Left end
              else do put t
                      return $ Right (f c (t/dur) b, SplineT g)

-- | A version of 'tween' that discards the result. It is simply
--
-- @
-- tween f a b c >> return ()
-- @
--
tween_ :: (Applicative m, Monad m, Real t, Fractional t, Real f, Fractional f)
       => Easing t f -> t -> t -> f -> TweenT f t m ()
tween_ f a b c = Control.Monad.void (tween f a b c)

-- | A version of 'tween' that maps its output using the given constant
-- function.
-- @
-- withTween ease from to dur f = mapOutput (pure f) $ tween ease from to dur
-- @
withTween :: (Applicative m, Monad m, Real t, Fractional t, Real a, Fractional a)
          => Easing t a -> t -> t -> a -> (t -> x) -> TweenT a x m t
withTween ease from to dur f = mapOutput (pure f) $ tween ease from to dur

-- | A version of 'withTween' that discards its output.
withTween_ :: (Applicative m, Monad m, Real t, Fractional t, Real a, Fractional a)
           => Easing t a -> t -> t -> a -> (t -> x) -> TweenT a x m ()
withTween_ ease from to dur f = Control.Monad.void (withTween ease from to dur f)

-- | Creates a tween that performs no interpolation over the duration.
constant :: (Applicative m, Monad m, Num t, Ord t)
         => a -> t -> TweenT t a m a
constant value duration = pure value `untilEvent_` after duration
--------------------------------------------------------------------------------
-- $writing
-- To create your own tweens just write a function that takes a start
-- value, end value and a duration and return an event stream.
--
-- @
-- tweenInOutExpo start end dur = do
--     (dt, x) <- tween easeInExpo start end (dur/2)
--     tween easeOutExpo x end $ dt + dur/2
-- @
--------------------------------------------------------------------------------
-- | An easing function. The parameters are often named `c`, `t` and `b`,
-- where `c` is the total change in value over the complete duration
-- (endValue - startValue), `t` is the current percentage (0 to 1) of the
-- duration that has elapsed and `b` is the start value.
--
-- To make things simple only numerical values can be tweened and the type
-- of time deltas much match the tween's value type. This may change in the
-- future :)
type Easing t f = t -> f -> t -> t<|MERGE_RESOLUTION|>--- conflicted
+++ resolved
@@ -2,11 +2,7 @@
 --   Module:     Control.Varying.Tween
 --   Copyright:  (c) 2016 Schell Scivally
 --   License:    MIT
-<<<<<<< HEAD
 --   Maintainer: Schell Scivally <schell@takt.com>
-=======
---   Maintainer: Schell Scivally <efsubenovex@gmail.com>
->>>>>>> 661e86d0
 --
 --   Tweening is a technique of generating intermediate samples of a type
 --   __between__ a start and end value. By sampling a running tween
@@ -18,12 +14,7 @@
 --   arbitrary types, and possibly tween one type into another (pipe
 --   dreams).
 
-<<<<<<< HEAD
---
-{-# LANGUAGE Rank2Types #-}
-=======
 {-# LANGUAGE Rank2Types   #-}
->>>>>>> 661e86d0
 module Control.Varying.Tween
   ( -- * Tweening types
     Easing
@@ -60,23 +51,14 @@
     -- $writing
   ) where
 
-<<<<<<< HEAD
 import           Control.Monad             (void)
 import           Control.Monad.Trans.State (StateT, evalStateT, get, put,
                                             runStateT)
 import           Control.Varying.Core      (VarT (..), done)
 import           Control.Varying.Spline    (SplineT (..), mapOutput, scanSpline,
                                             untilEvent_)
-import           Control.Varying.Time      (after)
+import           Control.Varying.Event     (after)
 import           Data.Functor.Identity     (Identity)
-=======
-import Control.Varying.Core
-import Control.Varying.Event
-import Control.Varying.Spline
-import Control.Monad.Trans.State
-import Control.Applicative
-import Data.Functor.Identity
->>>>>>> 661e86d0
 
 --------------------------------------------------------------------------------
 -- $lerping
@@ -86,7 +68,6 @@
 -- out http://www.gizma.com/easing/.
 --------------------------------------------------------------------------------
 -- | Ease in quadratic.
-<<<<<<< HEAD
 easeInQuad :: (Num t, Fractional t, Real f) => Easing t f
 easeInQuad c t b =  c * realToFrac (t*t) + b
 
@@ -96,17 +77,6 @@
 
 -- | Ease in cubic.
 easeInCubic :: (Num t, Fractional t, Real f) => Easing t f
-=======
-easeInQuad :: (Fractional t, Real f) => Easing t f
-easeInQuad c t b =  c * realToFrac (t*t) + b
-
--- | Ease out quadratic.
-easeOutQuad :: (Fractional t, Real f) => Easing t f
-easeOutQuad c t b =  (-c) * realToFrac (t * (t - 2)) + b
-
--- | Ease in cubic.
-easeInCubic :: (Fractional t, Real f) => Easing t f
->>>>>>> 661e86d0
 easeInCubic c t b =  c * realToFrac (t*t*t) + b
 
 -- | Ease out cubic.
