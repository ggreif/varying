--- conflicted
+++ resolved
@@ -2,7 +2,6 @@
 --   Module:     Control.Varying.Spline
 --   Copyright:  (c) 2015 Schell Scivally
 --   License:    MIT
-<<<<<<< HEAD
 --   Maintainer: Schell Scivally <schell@takt.com>
 --
 --  Using splines we can easily create continuous streams from discontinuous
@@ -13,32 +12,11 @@
 --  stream. Once that "stream pair" inhibits, the computation completes and
 --  returns a result value. That result value is then used to determine the next
 --  spline in the sequence.
-{-# LANGUAGE BangPatterns     #-}
 {-# LANGUAGE CPP              #-}
 {-# LANGUAGE FlexibleContexts #-}
 {-# LANGUAGE GADTs            #-}
 {-# LANGUAGE LambdaCase       #-}
 {-# LANGUAGE TupleSections    #-}
-=======
---   Maintainer: Schell Scivally <efsubenovex@gmail.com>
---
---  Using splines we can easily create continuous streams from discontinuous
---  streams. A spline is a monadic layer on top of streams. The idea is that we
---  use a monad to splice together sequences of streams that eventually end. This
---  means taking two streams - an output stream and an event stream - combining
---  them into a temporarily producing stream. Once that "stream pair" inhibits
---  (stops producing), the computation completes and returns a result value. That
---  result value is then used to determine the next spline in the sequence.
-{-# LANGUAGE GADTs            #-}
-{-# LANGUAGE FlexibleContexts #-}
-{-# LANGUAGE TupleSections    #-}
-{-# LANGUAGE LambdaCase       #-}
-{-# LANGUAGE BangPatterns     #-}
-{-# LANGUAGE CPP              #-}
-#if __GLASGOW_HASKELL__ >= 800
-{-# OPTIONS_GHC -Wno-redundant-constraints #-}
-#endif
->>>>>>> 661e86d0
 module Control.Varying.Spline
   ( -- * Spline
     Spline
@@ -47,12 +25,9 @@
     -- * Creating streams from splines
   , outputStream
     -- * Creating splines from streams
-<<<<<<< HEAD
   , fromEvent
-=======
   , untilProc
   , whileProc
->>>>>>> 661e86d0
   , untilEvent
   , untilEvent_
   , _untilEvent
@@ -67,7 +42,8 @@
   , capture
   , mapOutput
   , adjustInput
-<<<<<<< HEAD
+    -- * Hand Proofs of the Monad laws
+    -- $proofs
   ) where
 
 import           Control.Monad
@@ -77,19 +53,6 @@
 import           Control.Varying.Event
 import           Data.Functor.Identity
 import           Data.Monoid
-=======
-    -- * Hand Proofs of the Monad laws
-    -- $proofs
-  ) where
-
-import Control.Varying.Core
-import Control.Varying.Event
-import Control.Monad
-import Control.Monad.Trans.Class
-import Control.Monad.IO.Class
-import Data.Functor.Identity
-import Data.Monoid
->>>>>>> 661e86d0
 
 -- stuff for FAMP
 #if __GLASGOW_HASKELL__ < 709
@@ -111,7 +74,7 @@
 -- can be used to determine the next spline to run. Using 'outputStream' we can
 -- then fuse these piecewise continuous (but otherwise discontinuous) streams
 -- into one continuous stream of type @VarT m a b@. Alternatively you can simply
--- poll the network until it ends using 'runSplineT'.  
+-- poll the network until it ends using 'runSplineT'.
 newtype SplineT a b m c =
   SplineT { runSplineT :: a -> m (Either c (b, SplineT a b m c)) }
 
@@ -122,8 +85,8 @@
 -- >>> :{
 -- let s0 = pure "first" `untilEvent` (1 >>> after 2)
 --     s = do str <- fmap show s0
---            step str  
---     v = outputStream s "" 
+--            step str
+--     v = outputStream s ""
 -- in testVarOver v [(),()]
 -- >>> :}
 -- "first"
@@ -145,7 +108,7 @@
                        Left  c               -> runSplineT (f c) a
                        Right (b, SplineT s1) -> return $ Right (b, SplineT $ g s1)
 
--- A spline responds to 'pure' by returning a spline that never produces an
+-- | A spline responds to 'pure' by returning a spline that never produces an
 -- output value and immediately returns the argument. It responds to '<*>' by
 -- applying the left arguments result value (the function) to the right
 -- arguments result value (the argument), sequencing them both in serial.
@@ -165,10 +128,10 @@
     return $ f x
 
 -- | A spline is a transformer by running the effect and immediately concluding,
--- using the effect's result as the result value. 
--- 
--- >>> :{
--- let s = do () <- lift $ print "Hello"  
+-- using the effect's result as the result value.
+--
+-- >>> :{
+-- let s = do () <- lift $ print "Hello"
 --            step 2
 --     v = outputStream s 0
 -- in testVarOver v [()]
@@ -192,7 +155,7 @@
 -- function takes a default value to use as the "last known value".
 --
 -- >>> :{
--- let s :: SplineT () String IO ()  
+-- let s :: SplineT () String IO ()
 --     s = do first <- pure "accumulating until 3" `_untilEvent` (1 >>> after 3)
 --            secnd <- pure "accumulating until 4" `_untilEvent` (1 >>> after 4)
 --            if first + secnd == 7
@@ -221,7 +184,6 @@
            => SplineT a b m c -> b -> [a] -> m [b]
 scanSpline s b = fmap fst <$> scanVar (outputStream s b)
 
-<<<<<<< HEAD
 -- | Create a spline from an event stream.
 fromEvent :: (Applicative m, Monad m) => VarT m a (Event b) -> SplineT a (Event b) m b
 fromEvent ve = SplineT $ \a -> do
@@ -229,21 +191,20 @@
   return $ case e of
     Just b  -> Left b
     Nothing -> Right (Nothing, fromEvent ve1)
-=======
+
 -- | Create a spline from an event stream. Outputs 'noevent' until the event
 -- stream procs, at which point the spline concludes with the event value.
 untilProc :: (Applicative m, Monad m) => VarT m a (Event b) -> SplineT a (Event b) m b
-untilProc ve = SplineT $ runVarT ve >=> return . \case 
+untilProc ve = SplineT $ runVarT ve >=> return . \case
   (Just b,    _) -> Left b
   (Nothing, ve1) -> Right (Nothing, untilProc ve1)
 
 -- | Create a spline from an event stream. Outputs @b@ until the event stream
 -- inhibits, at which point the spline concludes with @()@.
-whileProc :: (Applicative m, Monad m) => VarT m a (Event b) -> SplineT a b m () 
-whileProc ve = SplineT $ runVarT ve >=> return . \case 
+whileProc :: (Applicative m, Monad m) => VarT m a (Event b) -> SplineT a b m ()
+whileProc ve = SplineT $ runVarT ve >=> return . \case
   (Just b, ve1) -> Right (b, whileProc ve1)
   (Nothing,  _) -> Left ()
->>>>>>> 661e86d0
 
 -- | Create a spline from a stream and an event stream. The spline
 -- uses the stream's values as its own output values. The spline will run until
@@ -252,16 +213,10 @@
 untilEvent :: (Applicative m, Monad m)
            => VarT m a b -> VarT m a (Event c) -> SplineT a b m (b,c)
 untilEvent v ve = SplineT $ f ((,) <$> v <*> ve)
-<<<<<<< HEAD
   where f vve a = do t <-runVarT vve a
                      return $ case t of
                        ((b, Nothing), vve1) -> Right (b, SplineT $ f vve1)
                        ((b, Just c),    _)  -> Left (b, c)
-=======
-  where f vve = runVarT vve >=> return . \case 
-                  ((b, Nothing), vve1) -> Right (b, SplineT $ f vve1)
-                  ((b, Just c),     _) -> Left (b, c)
->>>>>>> 661e86d0
 
 -- | A variant of 'untilEvent' that results in the last known output value.
 untilEvent_ :: (Applicative m, Monad m)
@@ -310,7 +265,7 @@
 -- >>> :{
 -- let ss = [ pure "hey "   `_untilEvent` (1 >>> after 5)
 --          , pure "there"  `_untilEvent` (1 >>> after 3)
---          , pure "!"      `_untilEvent` (1 >>> after 2) 
+--          , pure "!"      `_untilEvent` (1 >>> after 2)
 --          ]
 --     s = do winner <- raceAny ss
 --            step $ show winner
@@ -341,7 +296,7 @@
 -- >>> :}
 -- "hey there!"
 -- "hey "
--- "(3,2)" 
+-- "(3,2)"
 merge :: (Applicative m, Monad m)
      => (b -> b -> b)
      -> SplineT a b m c -> SplineT a b m d -> SplineT a b m (c, d)
@@ -376,7 +331,7 @@
 --            step $ x + 1
 -- in testVarOver (outputStream s 666) [(),(),(),()]
 -- >>> :}
--- 0 
+-- 0
 -- 1
 -- 2
 -- 3
@@ -405,8 +360,8 @@
 -- | Map the output value of a spline.
 --
 -- >>> :{
--- let s = mapOutput (pure show) $ step 1 >> step 2 >> step 3  
--- in testVarOver (outputStream s "") [(),(),()]    
+-- let s = mapOutput (pure show) $ step 1 >> step 2 >> step 3
+-- in testVarOver (outputStream s "") [(),(),()]
 -- >>> :}
 -- "1"
 -- "2"
@@ -431,7 +386,7 @@
            Right (b, sx1) -> Right (b, SplineT $ g vf1 sx1)
 
 --------------------------------------------------------------------------------
--- $proofs 
+-- $proofs
 -- ==Left Identity
 -- > k =<< return c = k c
 --
